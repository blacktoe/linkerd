--- conflicted
+++ resolved
@@ -2,12 +2,9 @@
 * Experimental ThriftMux protocol support
 * Add support for per-client configuration.
 * Simplify TLS configuration.
-<<<<<<< HEAD
+* Allow dtab fallback when consul returns an empty address set.
 * Move timeoutMs from router section to client section in linkerd config.
 * Add timeoutMs option to server section in linkerd config.
-=======
-* Allow dtab fallback when consul returns an empty address set.
->>>>>>> 76a54b06
 
 ## 0.9.1 2017-03-15
 
