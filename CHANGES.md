--- conflicted
+++ resolved
@@ -21,11 +21,8 @@
 * Rename the "dst.path" trace annotation to "residual".
 * Rename the "l5d-dst-logical" HTTP and H2 headers to "l5d-dst-service".
 * Rename the "l5d-dst-concrete" HTTP and H2 headers to "l5d-dst-client".
-<<<<<<< HEAD
+* Rename the "srv" metrics scope to "server".
 * Encode retryability on HTTP responses in the `l5d-retryable` header.
-=======
-* Rename the "srv" metrics scope to "server".
->>>>>>> 68101a46
 
 ## 0.9.1 2017-03-15
 
