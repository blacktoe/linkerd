--- conflicted
+++ resolved
@@ -651,8 +651,7 @@
     val service = Service.mk[Request, Response] {
       case req if req.uri == "/api/v1/watch/namespaces/srv/endpoints/sessions?resourceVersion=5319582" =>
         val rsp = Response()
-
-<<<<<<< HEAD
+      
         rsp.setChunked(true)
         doScaleDown before rsp.writer.write(Rsps.ScaleDown)
 
@@ -673,9 +672,6 @@
         val rsp = Response()
         Future.value(rsp)
       case req if req.uri.startsWith(s"$WatchPath$SessionsPath") =>
-=======
-      case req if req.uri == "/api/v1/watch/namespaces/srv/endpoints?resourceVersion=5319481" =>
->>>>>>> f9a52ce9
         val rsp = Response()
 
         rsp.setChunked(true)
@@ -691,24 +687,8 @@
         }
 
         Future.value(rsp)
-<<<<<<< HEAD
 
       case req if req.uri.startsWith(WatchPath) && !req.uri.contains("sessions") =>
-=======
-      case req if req.uri == "/api/v1/watch/namespaces/srv/endpoints?resourceVersion=5319582" =>
-        val rsp = Response()
-
-        doScaleDown before rsp.writer.write(Rsps.ScaleDown)
-
-        Future.value(rsp)
-
-      case req if req.uri == "/api/v1/namespaces/srv/services" =>
-        val rsp = Response()
-        rsp.content = Rsps.Services
-        Future.value(rsp)
-
-      case req if req.uri == "/api/v1/watch/namespaces/srv/services?resourceVersion=33787896" =>
->>>>>>> f9a52ce9
         val rsp = Response()
         Future.value(rsp)
       case req =>
@@ -766,12 +746,7 @@
         val rsp = Response()
         rsp.content = Rsps.Init
         Future.value(rsp)
-<<<<<<< HEAD
       case req if req.uri.startsWith(s"$WatchPath$SessionsPath") =>
-=======
-
-      case req if req.uri == "/api/v1/watch/namespaces/srv/endpoints?resourceVersion=5319481" =>
->>>>>>> f9a52ce9
         request = req
         val rsp = Response()
         Future.value(rsp)
@@ -780,13 +755,7 @@
         val rsp = Response()
         rsp.content = Rsps.Services.Responses(req.uri)
         Future.value(rsp)
-<<<<<<< HEAD
       case req if req.uri.startsWith(s"$WatchPath$ServicesPath") =>
-=======
-
-      case req if req.uri == "/api/v1/watch/namespaces/srv/services?resourceVersion=33787896" =>
-        request = req
->>>>>>> f9a52ce9
         val rsp = Response()
         Future.value(rsp)
       case req =>
@@ -799,15 +768,11 @@
       state = s
     }
 
-<<<<<<< HEAD
     assert(
       request.uri.startsWith(s"$WatchPath$SessionsPath") ||
         request.uri.startsWith(s"$NonWatchPath${ServicesPath}sessions"),
       "Request was not sent to correct namespace"
     )
-=======
-    assert(request.uri.startsWith("/api/v1/watch/namespaces/srv/services"))
->>>>>>> f9a52ce9
     state match {
       case Activity.Ok(NameTree.Leaf(bound: Name.Bound)) =>
         assert(bound.id == Path.Utf8("test", "http", "sessions"))
@@ -857,23 +822,13 @@
         val rsp = Response()
         rsp.content = Rsps.Init
         Future.value(rsp)
-<<<<<<< HEAD
       case req if req.uri == "/api/v1/watch/namespaces/srv/endpoints/sessions" =>
-=======
-
-      case req if req.uri == "/api/v1/watch/namespaces/srv/endpoints?resourceVersion=5319481" =>
->>>>>>> f9a52ce9
         Future.value(Response())
       case req if req.uri.startsWith(s"$NonWatchPath${ServicesPath}sessions") =>
         val rsp = Response()
         rsp.content = Rsps.Services.Sessions
         Future.value(rsp)
-<<<<<<< HEAD
       case req if req.uri.startsWith(s"$WatchPath$ServicesPath") =>
-=======
-
-      case req if req.uri == "/api/v1/watch/namespaces/srv/services?resourceVersion=33787896" =>
->>>>>>> f9a52ce9
         val rsp = Response()
         Future.value(rsp)
       case req =>
@@ -914,16 +869,11 @@
     @volatile var req: Request = null
 
     val service = Service.mk[Request, Response] {
-<<<<<<< HEAD
       case r if r.path.startsWith(s"$NonWatchPath$SessionsPath") =>
-=======
-      case r if r.path.startsWith("/api/v1/watch/namespaces/srv/endpoints") =>
->>>>>>> f9a52ce9
         req = r
         val rsp = Response()
         rsp.content = Rsps.Init
         Future.value(rsp)
-<<<<<<< HEAD
       case r if r.path.startsWith(s"$WatchPath$SessionsPath") =>
         req = r
         val rsp = Response()
@@ -935,38 +885,18 @@
         Future.value(rsp)
       case r if r.path.startsWith(s"$WatchPath$ServicesPath") =>
         req = r
-=======
-      case r if r.path.startsWith("/api/v1/watch/namespaces/srv/services") =>
->>>>>>> f9a52ce9
-        val rsp = Response()
-        Future.value(rsp)
-<<<<<<< HEAD
+
+        val rsp = Response()
+        Future.value(rsp)
       case r =>
         throw new TestFailedException(s"unexpected request: $r", 1)
-=======
-      case r if r.path.startsWith("/api/v1/namespaces/srv/endpoints") =>
-        req = r
-        val rsp = Response()
-        rsp.content = Rsps.Init
-        Future.value(rsp)
-      case r if r.path.startsWith("/api/v1/namespaces/srv/services") =>
-        val rsp = Response()
-        rsp.content = Rsps.Services
-        Future.value(rsp)
-      case r =>
-        fail(s"unexpected request: $r")
->>>>>>> f9a52ce9
     }
 
     val api = v1.Api(service)
     val namer = new MultiNsNamer(Path.read("/test"), Some("versionLabel"), api.withNamespace)
     await(namer.lookup(Path.read("/srv/thrift/sessions/d3adb33f")).toFuture)
 
-<<<<<<< HEAD
     assert(req.uri.contains("labelSelector=versionLabel%3Dd3adb33f"))
-=======
-    assert(req.uri == "/api/v1/watch/namespaces/srv/endpoints?labelSelector=versionLabel%3Dd3adb33f&resourceVersion=5319481")
->>>>>>> f9a52ce9
   }
 
   test("NameTree doesn't update on endpoint change") {
@@ -981,7 +911,7 @@
       doScaleUp.setDone()
 
       await(activity.toFuture)
-//      assertHas(4)
+      assertHas(4)
       assert(stateUpdates == 2)
 
       doScaleDown.setDone()
