package io.buoyant.linkerd

import com.fasterxml.jackson.annotation.JsonIgnore
import com.twitter.concurrent.AsyncSemaphore
import com.twitter.finagle.Stack.{Param, Params}
import com.twitter.finagle.filter.RequestSemaphoreFilter
<<<<<<< HEAD
import com.twitter.finagle.ssl.OpenSSL
import com.twitter.finagle.transport.{TlsConfig, Transport}
import com.twitter.finagle.{Path, ListeningServer, Stack}
import io.buoyant.config.types.Port
import io.netty.handler.ssl.{ApplicationProtocolConfig, SslContextBuilder}
=======
import com.twitter.finagle.ssl.Ssl
import com.twitter.finagle.transport.{TlsConfig, Transport}
import com.twitter.finagle.{Path, ListeningServer, Stack}
import io.buoyant.config.types.Port
>>>>>>> 69e472e4
import java.io.File
import java.net.{InetAddress, InetSocketAddress}
import scala.collection.JavaConverters._

/**
 * A Server configuration, describing a request-receiving interface
 * for a [[Router]].
 *
 * Concrete implementations are provided by [[ProtocolInitializer]].
 */
trait Server {
  def protocol: ProtocolInitializer

  def params: Stack.Params
  def configured[T: Stack.Param](t: T): Server
  def withParams(ps: Stack.Params): Server

  def router: String
  def label: String
  def ip: InetAddress

  def port: Int

  def addr: InetSocketAddress = new InetSocketAddress(ip, port)

  def announce: Seq[Path]
}

object Server {

  case class RouterLabel(label: String)

  implicit object RouterLabel extends Stack.Param[RouterLabel] {
    val default = RouterLabel("")
  }

  /**
   * A [[Server]] that is fully configured but not yet listening.
   */
  trait Initializer {
    def protocol: ProtocolInitializer

    def params: Stack.Params

    def router: String

    def ip: InetAddress

    def port: Int

    def addr: InetSocketAddress

    def serve(): ListeningServer

    def announce: Seq[Path]
  }

  case class Impl(
    router: String,
    ip: InetAddress,
    label: String,
    port: Int,
    protocol: ProtocolInitializer,
    params: Stack.Params,
    announce: Seq[Path]
  ) extends Server {
    override def configured[T: Param](t: T): Server = copy(params = params + t)

    override def withParams(ps: Params): Server = copy(params = ps)
  }

}

class ServerConfig { config =>

  var port: Option[Port] = None
  var ip: Option[InetAddress] = None
  var tls: Option[TlsServerConfig] = None
  var label: Option[String] = None
  var maxConcurrentRequests: Option[Int] = None
  var announce: Option[Seq[String]] = None

  private[this] def requestSemaphore =
    maxConcurrentRequests.map(new AsyncSemaphore(_, 0))

  @JsonIgnore
  protected def serverParams: Stack.Params = Stack.Params.empty
<<<<<<< HEAD
    .maybeWith(tls.map(tlsParam(_))) +
    RequestSemaphoreFilter.Param(requestSemaphore)

  @JsonIgnore
  private[this] def tlsParam(c: TlsServerConfig) = {
    // val protocol = new ApplicationProtocolConfig(
    //   ApplicationProtocolConfig.Protocol.ALPN,
    //   // NO_ADVERTISE and ACCEPT are the only modes supported by both OpenSSL and JDK SSL.
    //   ApplicationProtocolConfig.SelectorFailureBehavior.NO_ADVERTISE,
    //   ApplicationProtocolConfig.SelectedListenerFailureBehavior.ACCEPT,
    //   alpnProtocols.map(_.asJava).orNull
    // )
    // val ctx = SslContextBuilder
    //   .forServer(new File(c.certPath), new File(c.keyPath))
    //   .trustManager(c.caCertPath.map(new File(_)).orNull)
    //   .ciphers(c.ciphers.map(_.toIterable.asJava).orNull)
    //   .applicationProtocolConfig(protocol)
    //   .build()
    // Transport.Tls(TlsConfig.ServerSslContext(ctx))
    Transport.Tls(TlsConfig.ServerCertAndKey(
      c.certPath,
      c.keyPath,
      c.caCertPath,
      c.ciphers.map(_.mkString(":")),
      alpnProtocols.map(_.mkString(","))
    ))
  }

  @JsonIgnore
  def alpnProtocols: Option[Seq[String]] = None
=======
    .maybeWith(tls.map(netty3Tls(_)))
    .maybeWith(tls.map(netty4Tls(_))) +
    RequestSemaphoreFilter.Param(requestSemaphore)

  @JsonIgnore
  private[this] def netty3Tls(c: TlsServerConfig) =
    Transport.TLSServerEngine(
      Some(() => Ssl.server(
        c.certPath,
        c.keyPath,
        c.caCertPath.orNull,
        c.ciphers.map(_.mkString(":")).orNull,
        alpnProtocols.map(_.mkString(",")).orNull
      ))
    )
>>>>>>> 69e472e4

  @JsonIgnore
  private[this] def netty4Tls(c: TlsServerConfig) =
    Transport.Tls(TlsConfig.ServerCertAndKey(
      c.certPath,
      c.keyPath,
      c.caCertPath,
      c.ciphers.map(_.mkString(":")),
      alpnProtocols.map(_.mkString(","))
    ))

  @JsonIgnore
  def alpnProtocols: Option[Seq[String]] = None

  @JsonIgnore
  def mk(pi: ProtocolInitializer, routerLabel: String) = Server.Impl(
    routerLabel,
    ip.getOrElse(InetAddress.getLoopbackAddress),
    label.getOrElse(routerLabel),
    port.map(_.port).getOrElse(pi.defaultServerPort),
    pi,
    serverParams,
    announce.toSeq.flatten.map(Path.read)
  )
}

case class TlsServerConfig(
  certPath: String,
  keyPath: String,
  caCertPath: Option[String],
  ciphers: Option[Seq[String]]
)<|MERGE_RESOLUTION|>--- conflicted
+++ resolved
@@ -4,18 +4,10 @@
 import com.twitter.concurrent.AsyncSemaphore
 import com.twitter.finagle.Stack.{Param, Params}
 import com.twitter.finagle.filter.RequestSemaphoreFilter
-<<<<<<< HEAD
-import com.twitter.finagle.ssl.OpenSSL
-import com.twitter.finagle.transport.{TlsConfig, Transport}
-import com.twitter.finagle.{Path, ListeningServer, Stack}
-import io.buoyant.config.types.Port
-import io.netty.handler.ssl.{ApplicationProtocolConfig, SslContextBuilder}
-=======
 import com.twitter.finagle.ssl.Ssl
 import com.twitter.finagle.transport.{TlsConfig, Transport}
 import com.twitter.finagle.{Path, ListeningServer, Stack}
 import io.buoyant.config.types.Port
->>>>>>> 69e472e4
 import java.io.File
 import java.net.{InetAddress, InetSocketAddress}
 import scala.collection.JavaConverters._
@@ -103,38 +95,6 @@
 
   @JsonIgnore
   protected def serverParams: Stack.Params = Stack.Params.empty
-<<<<<<< HEAD
-    .maybeWith(tls.map(tlsParam(_))) +
-    RequestSemaphoreFilter.Param(requestSemaphore)
-
-  @JsonIgnore
-  private[this] def tlsParam(c: TlsServerConfig) = {
-    // val protocol = new ApplicationProtocolConfig(
-    //   ApplicationProtocolConfig.Protocol.ALPN,
-    //   // NO_ADVERTISE and ACCEPT are the only modes supported by both OpenSSL and JDK SSL.
-    //   ApplicationProtocolConfig.SelectorFailureBehavior.NO_ADVERTISE,
-    //   ApplicationProtocolConfig.SelectedListenerFailureBehavior.ACCEPT,
-    //   alpnProtocols.map(_.asJava).orNull
-    // )
-    // val ctx = SslContextBuilder
-    //   .forServer(new File(c.certPath), new File(c.keyPath))
-    //   .trustManager(c.caCertPath.map(new File(_)).orNull)
-    //   .ciphers(c.ciphers.map(_.toIterable.asJava).orNull)
-    //   .applicationProtocolConfig(protocol)
-    //   .build()
-    // Transport.Tls(TlsConfig.ServerSslContext(ctx))
-    Transport.Tls(TlsConfig.ServerCertAndKey(
-      c.certPath,
-      c.keyPath,
-      c.caCertPath,
-      c.ciphers.map(_.mkString(":")),
-      alpnProtocols.map(_.mkString(","))
-    ))
-  }
-
-  @JsonIgnore
-  def alpnProtocols: Option[Seq[String]] = None
-=======
     .maybeWith(tls.map(netty3Tls(_)))
     .maybeWith(tls.map(netty4Tls(_))) +
     RequestSemaphoreFilter.Param(requestSemaphore)
@@ -150,7 +110,6 @@
         alpnProtocols.map(_.mkString(",")).orNull
       ))
     )
->>>>>>> 69e472e4
 
   @JsonIgnore
   private[this] def netty4Tls(c: TlsServerConfig) =
