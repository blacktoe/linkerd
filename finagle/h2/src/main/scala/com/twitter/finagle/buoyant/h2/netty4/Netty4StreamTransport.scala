package com.twitter.finagle.buoyant.h2
package netty4

<<<<<<< HEAD
=======
import com.twitter.concurrent.AsyncQueue
>>>>>>> b0f0fec0
import com.twitter.finagle.Failure
import com.twitter.finagle.stats.{NullStatsReceiver => FNullStatsReceiver, StatsReceiver => FStatsReceiver}
import com.twitter.logging.Logger
import com.twitter.util.{Future, Promise, Return, Throw}
import io.netty.handler.codec.http2._
import java.util.concurrent.atomic.AtomicReference
import scala.annotation.tailrec

/**
 * Reads and writes a bi-directional HTTP/2 stream.
 *
 * Each stream transport has two "sides":
 *
 * - Dispatchers provide a stream with remote frames _from_ a socket
 *   into a `RemoteMsg`-typed message.  The `onRemoteMessage` future
 *   is satisfied when an initial HEADERS frame is received from the
 *   dispatcher.
 *
 * - Dispatchers write a `LocalMsg`-typed message _to_ a socket.  The
 *   stream transport reads from the message's stream until it
 *   _fails_, so that errors may be propagated if the local side of
 *   the stream is reset.
 *
 * When both sides of the stream are closed, the `onReset` future is
 * satisfied.
 *
 * Either side may reset the stream prematurely, causing the `onReset`
 * future to fail, typically with a [[StreamError]] indicating whether
 * the reset was initiated from the remote or local side of the
 * stream. This information is used by i.e. dispatchers to determine
 * whether a reset frame must be written.
 */
private[h2] trait Netty4StreamTransport[SendMsg <: Message, RecvMsg <: Message] {
  import Netty4StreamTransport._

  /** The HTTP/2 STREAM_ID of this stream. */
  def streamId: Int

  /** for logging */
  protected[this] def prefix: String

  protected[this] def transport: H2Transport.Writer

  protected[this] def statsReceiver: StatsReceiver

  protected[this] def mkRecvMsg(headers: Http2Headers, stream: Stream): RecvMsg

  /*
   * A stream's state is represented by the `StreamState` ADT,
   * reflecting the state diagram detailed in RFC7540 §5.1:
   *
   *                       +--------+
   *               recv ES |        | send ES
   *               ,-------|  open  |-------.
   *              /        |        |        \
   *             v         +--------+         v
   *     +----------+          |           +----------+
   *     |   half   |          |           |   half   |
   *     |  closed  |          | send R /  |  closed  |
   *     | (remote) |          | recv R    | (local)  |
   *     +----------+          |           +----------+
   *          |                |                 |
   *          | send ES /      |       recv ES / |
   *          | send R /       v        send R / |
   *          | recv R     +--------+   recv R   |
   *          `----------->|        |<-----------'
   *                       | closed |
   *                       |        |
   *                       +--------+
   *
   * (Note that SERVER_PUSH is not supported or represented in this
   * version of the state diagram).
   */

  private[this] sealed trait StreamState

  /**
   * The stream is open in both directions.
   *
   * When the StreamTransport is initialized (because a dispatcher has
   * a stream frame it needs to dispatch), it starts in the `Open`
   * state, because the stream exists and neither the remote nor local
   * halves of the stream have been closed (i.e. by sending a frame
   * with END_STREAM set).
   *
   * Since the local half of the stream is written from the dispatcher
   * to the transport, we simply track whether this has completed.
   *
   * The remote half of the connection is represented with a
   * [[RemoteState]] so that received frames may be passed inbound to
   * the application: first, by satisfying the `onRemoteMessage`
   * Future with [[RemotePending]], and then by offering data and
   * trailer frames to [[RemoteStreaming]].
   */
  private[this] case class Open(remote: RemoteState) extends StreamState with ResettableState {
    /**
     * Act on a stream reset by failing a pending or streaming remote.
     */
    override def reset(str: String, rst: Reset): Unit = {
      val str1 = s"$str -- Open.reset"
      log.debug("%s %s", str1, this)
      remote.reset(str1, rst)
    }
  }

  /**
   * The `SendMsg` has been entirely sent, and the `RecvMsg` is still
   * being received.
   */
  private[this] case class LocalClosed(remote: RemoteState)
    extends StreamState with ResettableState {
    override def reset(str: String, rst: Reset): Unit = {
      val str1 = s"$str -- LocalClosed.reset"
      log.debug("%s %s", str1, this)
      remote.reset(str1, rst)
    }
  }

  /**
   * The `RecvMsg` has been entirely received, and the `SendMsg` is still
   * being sent.
   *
   * Though the remote half is closed, it may reset the local half of
   * the stream.  This is achieved by failing the stream's underlying
   * queue so that the consumer of a stream fails `read()` with a
   * reset.
   */
  private[this] class RemoteClosed(q: AsyncQueue[Frame])
    extends StreamState with ResettableState {
    def close(str: String): Unit = {
      val str1 = s"$str -- RemoteClosed.close"
      log.debug("%s %s %s %d", str1, this, q.toString, q.size)
      q.fail(str1, Reset.NoError, discard = false)
    }
    override def reset(str: String, rst: Reset): Unit = {
      val str1 = s"$str -- RemoteClosed.reset"
      log.debug("%s %s %s %d", str1, this, q.toString, q.size)
      q.fail(str1, rst, discard = true)
    }
  }
  private[this] object RemoteClosed {
    def unapply(rc: RemoteClosed): Boolean = true
  }

  /** Both `RecvMsg` and `SendMsg` have been entirely sent. */
  private[this] case class Closed(error: Reset) extends StreamState

  /** The state of the remote side of a stream. */
  private[this] sealed trait RemoteState extends ResettableState

  /** A remote stream before the initial HEADERS frames have been received. */
  private[this] class RemotePending(p: Promise[RecvMsg]) extends RemoteState {
    def future: Future[RecvMsg] = {
      log.debug("[%s] RemotePending.future %s", prefix, this)
      p
    }
    def setMessage(str: String, rm: RecvMsg): Unit = {
      val str1 = s"$str -- RemotePending.setMessage"
      log.debug("%s %s", str1, this)
      p.setValue(rm)
    }
    override def reset(str: String, rst: Reset): Unit = {
      val str1 = s"$str -- RemotePending.reset"
      log.debug("%s %s", str1, this)
      p.setException(rst)
    }
  }
  private[this] object RemotePending {
    def unapply(rs: RemotePending): Boolean = true
  }

  /** A remote stream that has been initiated but not yet closed or reset. */
  private[this] class RemoteStreaming(q: AsyncQueue[Frame]) extends RemoteState {
    def toRemoteClosed(str: String): RemoteClosed = {
      val str1 = s"$str -- RemoteStreaming.toRemoteClosed"
      log.debug("%s %s %s %d", str1, this, q.toString, q.size)
      new RemoteClosed(q)
    }
    def offer(str: String, f: Frame): Boolean = {
      val str1 = s"$str -- RemoteStreaming.offer"
      log.debug("%s %s %s %d", str1, this, q.toString, q.size)
      q.offer(str1, f)
    }
    def close(str: String): Unit = {
      val str1 = s"$str -- RemoteStreaming.close"
      log.debug("%s %s %s %d", str1, this, q.toString, q.size)
      q.fail(str1, Reset.NoError, discard = false)
    }
    override def reset(str: String, rst: Reset): Unit = {
      val str1 = s"$str -- RemoteStreaming.reset"
      log.debug("%s %s %s %d", str1, this, q.toString, q.size)
      q.fail(str1, rst, discard = true)
    }
  }
  private[this] object RemoteStreaming {
    def apply(q: AsyncQueue[Frame]): RemoteStreaming = new RemoteStreaming(q)
    def unapply(rs: RemoteStreaming): Boolean = true
  }

  /** Helper to extract a RemoteState from a StreamState. */
  // WHY: why does this exist?
  private[this] object RemoteOpen {
    def unapply(s: StreamState): Option[RemoteState] = s match {
      case Open(r) => Some(r)
      case LocalClosed(r) => Some(r)
      case Closed(_) | RemoteClosed() => None
    }
  }

  /** Helper to match writable states. */
  private[this] object LocalOpen {
    def unapply(s: StreamState): Boolean = s match {
      case Open(_) | RemoteClosed() => true
      case Closed(_) | LocalClosed(_) => false
    }
  }

  /**
   * Because remote reads and local writes may occur concurrently,
   * this state is stored in the `stateRef` atomic reference. Writes
   * and reads are performed without locking (at the expense of
   * retrying on collision).
   */
  private[this] val stateRef: AtomicReference[StreamState] = {
    val str = s"[$prefix] remote message interrupted"
    val remoteMsgP = new Promise[RecvMsg]

    // When the remote message--especially a client's response--is
    // canceled, close the transport, sending a RST_STREAM as
    // appropriate.
    remoteMsgP.setInterruptHandler {
      case err: Reset =>
        val str1 = s"$str Reset"
        log.debug("%s %s", str1, err)
        localReset(str1, err)

      case Failure(Some(err: Reset)) =>
        val str1 = s"$str Failure"
        log.debug("%s %s", str1, err)
        localReset(str1, err)

      case f@Failure(_) if f.isFlagged(Failure.Interrupted) =>
        val str1 = s"$str Cancel"
        log.debug("%s %s", str1, f)
        localReset(str1, Reset.Cancel)

      case f@Failure(_) if f.isFlagged(Failure.Rejected) =>
        val str1 = s"$str Refused"
        log.debug("%s %s", str1, f)
        localReset(str1, Reset.Refused)

      case e =>
        val str1 = s"$str InternalError"
        log.debug("%s %s", str1, e)
        localReset(str1, Reset.InternalError)
    }

    new AtomicReference(Open(new RemotePending(remoteMsgP)))
  }

  val onRecvMessage: Future[RecvMsg] = stateRef.get match {
    case Open(rp@RemotePending()) => rp.future
    case s => sys.error(s"unexpected initialization state: $s")
  }

  /**
   * Satisfied successfully when the stream is fully closed with no
   * error.  An exception is raised with a Reset if the stream is
   * closed prematurely.
   */
  def onReset(str: String): Future[Unit] = {
    val str1 = s"$str -- onReset"
    resetP.onSuccess { _ =>
      log.debug("%s success", str1)
    }.onFailure { err =>
      log.debug("%s failure %s", str1, err)
    }
  }
  private[this] val resetP = new Promise[Unit]

  def isClosed = stateRef.get match {
    case Closed(_) => true
    case _ => false
  }

  def remoteReset(str: String, err: Reset): Unit = {
    val str1 = s"$str -- remoteReset"
    if (tryReset(str1, err)) err match {
      case err@Reset.NoError =>
        log.debug("%s setDone %s", str1, err)
        resetP.setDone(); ()
      case err =>
        log.debug("%s setException %s", str1, err)
        resetP.setException(StreamError.Remote(err))
    }
  }

  def localReset(str: String, err: Reset): Unit = {
    val str1 = s"$str -- localReset"
    if (tryReset(str1, err)) err match {
      case err@Reset.NoError =>
        log.debug("%s setDone %s", str1, err)
        resetP.setDone(); ()
      case err =>
        log.debug("%s setException %s", str1, err)
        resetP.setException(StreamError.Local(err))
    }
  }

  @tailrec private[this] def tryReset(str: String, err: Reset): Boolean = {
    val str1 = s"$str -- tryReset"
    stateRef.get match {
      case state: StreamState with ResettableState =>
        log.debug("%s ResettableState compareAndSet %s to Closed", str1, state)
        if (stateRef.compareAndSet(state, Closed(err))) {
          log.debug("%s ResettableState compareAndSet succeeded", str1)
          state.reset(str1, err)
          true
        } else {
          log.debug("%s ResettableState compareAndSet failed", str1)
          tryReset(str1, err)
        }

      case state =>
        log.debug("%s non-ResettableState %s", str1, state)
        false
    }
  }

  @tailrec private[this] def closeLocal(str: String): Unit = {
    stateRef.get match {
      case Closed(_) =>
        val str1 = s"$str -- closeLocal Closed"
        log.debug(str1)

      case state@LocalClosed(remote) =>
        val str1 = s"$str -- closeLocal LocalClosed"
        log.debug(str1)
        log.debug("%s compareAndSet LocalClosed to Closed", str1)
        if (stateRef.compareAndSet(state, Closed(Reset.InternalError))) {
          log.debug("%s compareAndSet succeeded", str1)
          remote.reset(str1, Reset.InternalError)
          resetP.setException(new IllegalStateException("closing local from LocalClosed"))
        } else {
          log.debug("%s compareAndSet failed %s", str1, stateRef.get())
          closeLocal(str1)
        }

      case state@Open(remote) =>
        val str1 = s"$str -- closeLocal Open"
        log.debug(str1)
        log.debug("%s compareAndSet Open to LocalClosed", str1)
        if (!stateRef.compareAndSet(state, LocalClosed(remote))) {
          log.debug("%s compareAndSet failed %s", str1, stateRef.get())
          closeLocal(str1)
        } else {
          log.debug("%s compareAndSet succeeded", str1)
        }

      case state@RemoteClosed() =>
        val str1 = s"$str -- closeLocal RemoteClosed"
        log.debug(str1)
        log.debug("%s compareAndSet RemoteClosed to Closed", str1)
        if (stateRef.compareAndSet(state, Closed(Reset.NoError))) {
<<<<<<< HEAD
          log.debug("%s compareAndSet succeeded", str1)
          // WHY: shouldn't this be handled by the recv method?
          // state.close(str1)
=======
>>>>>>> b0f0fec0
          resetP.setDone(); ()
        } else {
          log.debug("%s compareAndSet failed %s", str1, stateRef.get())
          closeLocal(str1)
        }
    }
  }

  /**
   * Offer a Netty Http2StreamFrame from the remote.
   *
   * `recv` returns false to indicate that a frame could not be
   * accepted.  This may occur, for example, when a message is
   * received on a closed stream.
   */
  @tailrec final def recv(in: Http2StreamFrame): Boolean = {
    val state = stateRef.get
    log.trace("[%s] admitting %s in %s", prefix, in.name, state)

    def resetFromRemote(str: String, remote: ResettableState, rst: Reset): Boolean = {
      val str1 = s"$str -- resetFromRemote"
      log.debug(str1)
      if (compareAndSet(str1, state, Closed(rst))) {
        log.debug("%s succeeded", str1)
        remote.reset(str1, rst)
        resetP.setException(StreamError.Remote(rst))
        true
      } else {
        log.debug("%s failed %s", str1, stateRef.get())
        false
      }
    }

    def resetFromLocal(str: String, remote: ResettableState, rst: Reset): Boolean = {
      val str1 = s"$str -- resetFromLocal"
      log.debug(str1)
      if (compareAndSet(str1, state, Closed(rst))) {
        log.debug("%s succeeded", str1)
        remote.reset(str1, rst)
        resetP.setException(StreamError.Local(rst))
        true
      } else {
        log.debug("%s failed %s", str1, stateRef.get())
        false
      }
    }

    def recvFrame(str: String, f: Frame, remote: RemoteStreaming): Boolean = {
      val str1 = s"$str -- recvFrame"
      log.debug(str1)
      if (remote.offer(str1, f)) {
        log.debug("%s succeeded", str1)
        statsReceiver.recordRemoteFrame(f)
        true
      } else {
        log.debug("%s failed %s", str1, stateRef.get())
        false
      }
    }

    def compareAndSet(str: String, expect: StreamState, update: StreamState): Boolean = {
      val str1 = s"$str -- compareAndSet"
      log.debug("%s %s to %s", str1, expect, update)
      if (stateRef.compareAndSet(expect, update)) {
        log.debug("%s succeeded", str1)
        true
      } else {
        log.debug("%s failed %s", str1, stateRef.get())
        false
      }
    }

    in match {
      case rst: Http2ResetFrame =>
        val err = Netty4Message.Reset.fromFrame(rst)
        state match {
          case Closed(_) =>
            val str = s"[$prefix] recv Http2ResetFrame Closed"
            log.debug(str)
            false

          case RemoteOpen(remote) =>
            val str = s"[$prefix] recv Http2ResetFrame RemoteOpen"
            log.debug(str)
            if (resetFromRemote(str, remote, err)) {
              statsReceiver.remoteResetCount.incr()
              true
            } else recv(rst)

          case state@RemoteClosed() =>
            val str = s"[$prefix] recv Http2ResetFrame RemoteClosed"
            log.debug(str)
            if (resetFromRemote(str, state, err)) {
              statsReceiver.remoteResetCount.incr()
              true
            } else recv(rst)
        }

      case hdrs: Http2HeadersFrame if hdrs.isEndStream =>
        state match {
          case Closed(_) =>
            val str = s"[$prefix] recv Http2HeadersFrame.isEndStream Closed"
            log.debug(str)
            false

          case state@RemoteClosed() =>
            val str = s"[$prefix] recv Http2HeadersFrame.isEndStream RemoteClosed"
            log.debug(str)
            if (resetFromLocal(str, state, Reset.InternalError)) true
            else recv(hdrs)

          // WHY not?
          //          case RemoteOpen(remote@RemotePending()) =>

          case Open(remote@RemotePending()) =>
            val str = s"[$prefix] recv Http2HeadersFrame.isEndStream Open/RemotePending"
            log.debug(str)
            log.debug("%s new AsyncQueue size 1", str)
            val q = new AsyncQueue[Frame](1) // WHY: is this 1?
            val msg = mkRecvMsg(hdrs.headers, Stream.empty(q))
            if (ConnectionHeaders.detect(msg.headers)) {
              if (resetFromLocal(str, remote, Reset.ProtocolError)) true
              else recv(hdrs)
            } else {
              if (compareAndSet(str, state, new RemoteClosed(q))) {
                remote.setMessage(str, msg)
                true
              } else recv(hdrs)
            }

<<<<<<< HEAD
          case Open(remote@RemoteStreaming()) => // DOES NOT SEND TRAILER FRAME
            val str = s"[$prefix] recv Http2HeadersFrame.isEndStream Open/RemoteStreaming"
            log.debug(str)
            if (compareAndSet(str, state, remote.toRemoteClosed(str))) {
              val f = toFrame(str, hdrs)
              // remote.offer(f)
              if (remote.offer(str, f)) {
                log.debug("%s remote.offer=true", str)
                statsReceiver.recordRemoteFrame(f)
                remote.close(str)
                //                resetP.setDone()
                true
              } else {
                log.debug("%s remote.offer=false", str)
                // WHY: WHAT DO WE DO NOW?
                // remote.close()
                // resetP.setDone()
=======
          case Open(remote@RemoteStreaming()) =>
            if (stateRef.compareAndSet(state, remote.toRemoteClosed)) {
              val f = toFrame(hdrs)
              if (remote.offer(f)) {
                statsReceiver.recordRemoteFrame(f)
                remote.close()
                true
              } else {
                log.debug("[%s] remote offer failed", prefix)
>>>>>>> b0f0fec0
                false
              }
            } else recv(hdrs)

          case state@LocalClosed(remote@RemotePending()) =>
            val str = s"[$prefix] recv Http2HeadersFrame.isEndStream LocalClosed/RemotePending"
            log.debug(str)
            val msg = mkRecvMsg(hdrs.headers, NilStream)
            if (ConnectionHeaders.detect(msg.headers)) {
              if (resetFromLocal(str, state, Reset.ProtocolError)) true
              else recv(hdrs)
            } else {
              if (compareAndSet(str, state, Closed(Reset.NoError))) {
                remote.setMessage(str, msg)
                resetP.setDone()
                true
              } else recv(hdrs)
            }

          case LocalClosed(remote@RemoteStreaming()) => // SENDS TRAILER FRAME
            val str = s"[$prefix] recv Http2HeadersFrame.isEndStream LocalClosed/RemoteStreaming"
            log.debug(str)
            if (compareAndSet(str, state, Closed(Reset.NoError))) {
              val f = toFrame(str, hdrs)
              if (remote.offer(str, f)) {
                log.debug("%s remote.offer=true", str)
                statsReceiver.recordRemoteFrame(f)
                remote.close(str)
                resetP.setDone()
                true
              } else {
<<<<<<< HEAD
                log.debug("%s remote.offer=false", str)
=======
                log.debug("[%s] remote offer failed", prefix)
>>>>>>> b0f0fec0
                false
              }
            } else recv(hdrs)
        }

      case hdrs: Http2HeadersFrame =>
        // A HEADERS frame without END_STREAM may only be received to
        // initiate a message (i.e. when the remote is still pending).
        state match {
<<<<<<< HEAD
          case Closed(_) =>
            val str = s"[$prefix] recv Http2HeadersFrame Closed"
            log.debug(str)
            false
=======
          case Closed(_) => false
>>>>>>> b0f0fec0

          case state@RemoteClosed() =>
            val str = s"[$prefix] recv Http2HeadersFrame RemoteClosed"
            log.debug(str)
            if (resetFromLocal(str, state, Reset.Closed)) false
            else recv(hdrs)

          case RemoteOpen(remote@RemoteStreaming()) =>
            val str = s"[$prefix] recv Http2HeadersFrame RemoteOpen/RemoteStreaming"
            log.debug(str)
            if (resetFromLocal(str, remote, Reset.InternalError)) false
            else recv(hdrs)

          case Open(remote@RemotePending()) =>
            val str = s"[$prefix] recv Http2HeadersFrame Open/RemotePending"
            log.debug(str)
            log.debug("%s new AsyncQueue size unlimited", str)
            val q = new AsyncQueue[Frame]
            val msg = mkRecvMsg(hdrs.headers, Stream(q))
            if (ConnectionHeaders.detect(msg.headers)) {
              if (resetFromLocal(str, remote, Reset.ProtocolError)) true
              else recv(hdrs)
            } else {
              if (compareAndSet(str, state, Open(RemoteStreaming(q)))) {
                remote.setMessage(str, msg)
                true
              } else recv(hdrs)
            }

          case LocalClosed(remote@RemotePending()) =>
            val str = s"[$prefix] recv Http2HeadersFrame LocalClosed/RemotePending"
            log.debug(str)
            log.debug("%s new AsyncQueue size unlimited", str)
            val q = new AsyncQueue[Frame]
            val msg = mkRecvMsg(hdrs.headers, Stream(q))
            if (ConnectionHeaders.detect(msg.headers)) {
              if (resetFromLocal(str, remote, Reset.ProtocolError)) true
              else recv(hdrs)
            } else {
              if (compareAndSet(str, state, LocalClosed(RemoteStreaming(q)))) {
                remote.setMessage(str, msg)
                true
              } else recv(hdrs)
            }
        }

      case data: Http2DataFrame if data.isEndStream =>
<<<<<<< HEAD
        state match {
          case Closed(_) =>
            val str = s"[$prefix] recv Http2DataFrame.isEndStream Closed"
            log.debug(str)
            false

          case state@RemoteClosed() =>
            val str = s"[$prefix] recv Http2DataFrame.isEndStream RemoteClosed"
            log.debug(str)
            if (resetFromLocal(str, state, Reset.Closed)) false
            else recv(data)

          case RemoteOpen(remote@RemotePending()) =>
            val str = s"[$prefix] recv Http2DataFrame.isEndStream RemoteOpen/RemotePending"
            log.debug(str)
            if (resetFromLocal(str, remote, Reset.InternalError)) false
            else recv(data)

          case Open(remote@RemoteStreaming()) =>
            val str = s"[$prefix] recv Http2DataFrame.isEndStream Open/RemoteStreaming"
            log.debug(str)
            if (compareAndSet(str, state, remote.toRemoteClosed(str))) {
              if (recvFrame(str, toFrame(str, data), remote)) true
              else throw new IllegalStateException("stream queue closed prematurely")
            } else recv(data)

          case LocalClosed(remote@RemoteStreaming()) =>
            val str = s"[$prefix] recv Http2DataFrame.isEndStream LocalClosed/RemoteStreaming"
            log.debug(str)
            if (compareAndSet(str, state, Closed(Reset.NoError))) {
              if (recvFrame(str, toFrame(str, data), remote)) {
                remote.close(str)
                resetP.setDone()
                true
              } else throw new IllegalStateException("stream queue closed prematurely")
            } else recv(data)
        }

      case data: Http2DataFrame =>
=======
>>>>>>> b0f0fec0
        state match {
          case Closed(_) =>
            val str = s"[$prefix] recv Http2DataFrame Closed"
            log.debug(str)
            false

          case state@RemoteClosed() =>
            val str = s"[$prefix] recv Http2DataFrame RemoteClosed"
            log.debug(str)
            if (resetFromLocal(str, state, Reset.Closed)) false
            else recv(data)

          case RemoteOpen(remote@RemotePending()) =>
            val str = s"[$prefix] recv Http2DataFrame RemoteOpen/RemotePending"
            log.debug(str)
            if (resetFromLocal(str, remote, Reset.InternalError)) false
            else recv(data)

          case Open(remote@RemoteStreaming()) =>
<<<<<<< HEAD
            val str = s"[$prefix] recv Http2DataFrame Open/RemoteStreaming"
            log.debug(str)
            if (recvFrame(str, toFrame(str, data), remote)) true
            else recv(data)

          case LocalClosed(remote@RemoteStreaming()) =>
            val str = s"[$prefix] recv Http2DataFrame LocalClosed/RemoteStreaming"
            log.debug(str)
            if (recvFrame(str, toFrame(str, data), remote)) true
=======
            if (stateRef.compareAndSet(state, remote.toRemoteClosed)) {
              if (recvFrame(toFrame(data), remote)) true
              else throw new IllegalStateException("stream queue closed prematurely")
            } else recv(data)

          case LocalClosed(remote@RemoteStreaming()) =>
            if (stateRef.compareAndSet(state, Closed(Reset.NoError))) {
              if (recvFrame(toFrame(data), remote)) {
                remote.close()
                resetP.setDone()
                true
              } else throw new IllegalStateException("stream queue closed prematurely")
            } else recv(data)
        }

      case data: Http2DataFrame =>
        state match {
          case Closed(_) => false

          case state@RemoteClosed() =>
            if (resetFromLocal(state, Reset.Closed)) false
            else recv(data)

          case RemoteOpen(remote@RemotePending()) =>
            if (resetFromLocal(remote, Reset.InternalError)) false
            else recv(data)

          case Open(remote@RemoteStreaming()) =>
            if (recvFrame(toFrame(data), remote)) true
            else recv(data)

          case LocalClosed(remote@RemoteStreaming()) =>
            if (recvFrame(toFrame(data), remote)) true
>>>>>>> b0f0fec0
            else recv(data)
        }
    }
  }

  private[this] def toFrame(str: String, f: Http2StreamFrame): Frame = {
    val str1 = s"$str -- toFrame"
    f match {
      case f: Http2DataFrame =>
        log.debug("%s Netty4Message.Data", str1)
        Netty4Message.Data(f, updateWindow)
      case f: Http2HeadersFrame if f.isEndStream =>
        log.debug("%s Netty4Message.Trailers", str1)
        Netty4Message.Trailers(f.headers)
      case f =>
        log.debug("%s invalid stream frame: %s", str1, f)
        throw new IllegalArgumentException(s"invalid stream frame: ${f}")
    }
  }

  private[this] val updateWindow: Int => Future[Unit] = transport.updateWindow(streamId, _)

  /**
   * Write a `SendMsg`-typed [[Message]] to the remote.
   *
   * The outer future is satisfied initially to indicate that the
   * local message has been initiated (i.e. its HEADERS have been
   * sent). This first future is satisfied with a second future. The
   * second future is satisfied when the full local stream has been
   * written to the remote.
   *
   * If any write fails or is canceled, the entire stream is reset.
   *
   * If the stream is reset, writes are canceled.
   */
  def send(msg: SendMsg): Future[Future[Unit]] = {
    val str = s"[$prefix] send"
    val headersF = writeHeaders(str, msg.headers, msg.stream.isEmpty)
    val streamFF = headersF.map(_ => writeStream(str, msg.stream))

    val writeF = streamFF.flatten
    onReset(str).onFailure { fail =>
      val str1 = s"$str onReset.onFailure"
      log.debug("%s %s", str1, fail)
      writeF.raise(fail)
    }
    writeF.respond {
      case Return(_) =>
        val str1 = s"$str Return"
        log.debug(str1)
        closeLocal(str1)

      case Throw(StreamError.Remote(e)) =>
        val str1 = s"$str StreamError.Remote"
        val rst = e match {
          case rst: Reset => rst
          case _ => Reset.Cancel
        }
        log.debug("%s %s", str1, rst)
        remoteReset(str1, rst)

      case Throw(StreamError.Local(e)) =>
        val str1 = s"$str StreamError.Local"
        val rst = e match {
          case rst: Reset => rst
          case _ => Reset.Cancel
        }
        log.debug("%s %s", str1, rst)
        localReset(str1, rst)

      case Throw(e) =>
        val str1 = s"$str InternalError"
        log.debug("%s %s", str1, e)
        localReset(str1, Reset.InternalError)
    }

    streamFF
  }

<<<<<<< HEAD
  private[this] def writeHeaders(str: String, hdrs: Headers, eos: Boolean): Future[Unit] = {
=======
  private[this] val writeHeaders: (Headers, Boolean) => Future[Unit] = { (hdrs, eos) =>
>>>>>>> b0f0fec0
    stateRef.get match {
      case Closed(rst) =>
        val str1 = s"$str -- writeHeaders Closed"
        log.debug(str1)
        Future.exception(StreamError.Remote(rst))
      case LocalClosed(_) =>
        val str1 = s"$str -- writeHeaders LocalClosed"
        log.debug(str1)
        Future.exception(new IllegalStateException("writing on closed stream"))
      case LocalOpen() =>
        val str1 = s"$str -- writeHeaders LocalOpen"
        if (ConnectionHeaders.detect(hdrs)) {
          log.debug("%s exception", str1)
          Future.exception(StreamError.Local(Reset.ProtocolError))
        } else {
          log.debug("%s exception", str1)
          localResetOnCancel(str1, transport.write(streamId, hdrs, eos))
        }
    }
  }

  /** Write a request stream to the underlying transport */
<<<<<<< HEAD
  private[this] def writeStream(str: String, stream: Stream): Future[Unit] = {
    val str1 = s"$str -- writeStream"
=======
  private[this] val writeStream: Stream => Future[Unit] = { stream =>
>>>>>>> b0f0fec0
    def loop(): Future[Unit] =
      stream.read(str1).rescue(wrapLocalEx)
        .flatMap { f =>
          log.debug("%s writing frame isEnd=%s", str1, f.isEnd)
          writeFrame(str1, f).flatMap { _ =>
            if (!f.isEnd) loop() else Future.Unit
          }
        }

    localResetOnCancel(str1, loop())
  }

  private[this] def localResetOnCancel[T](str: String, f: Future[T]): Future[T] = {
    val str1 = s"$str -- localResetOnCancel"
    val p = new Promise[T]
    p.setInterruptHandler {
      case e =>
        log.debug("%s setInterruptHandler %s", str1, e)
        localReset(str, Reset.Cancel)
        f.raise(e)
    }
    f.proxyTo(p)
    p
  }

  private[this] def writeFrame(str: String, frame: Frame): Future[Unit] = {
    val str1 = s"$str -- writeFrame"
    stateRef.get match {
      case Closed(rst) =>
        log.debug("%s Closed %s", str1, rst)
        Future.exception(StreamError.Remote(rst))
      case LocalClosed(_) =>
        log.debug("%s LocalClosed", str1)
        Future.exception(new IllegalStateException("writing on closed stream"))
      case LocalOpen() =>
        log.debug("%s LocalOpen", str1)
        statsReceiver.recordLocalFrame(frame)
        transport.write(streamId, frame).rescue(wrapRemoteEx)
          .before(frame.release().rescue(wrapLocalEx))
    }
  }
}

object Netty4StreamTransport {
  private lazy val log = Logger.get(getClass.getName)

  /** Helper: a state that supports Reset.  (All but Closed) */
  private trait ResettableState {
    def reset(str: String, rst: Reset): Unit
  }

  private val wrapLocalEx: PartialFunction[Throwable, Future[Nothing]] = {
    case e@StreamError.Local(_) =>
      log.debug("wrapLocalEx Local %s", e)
      Future.exception(e)
    case e@StreamError.Remote(_) =>
      log.debug("wrapLocalEx Remote %s", e)
      Future.exception(e)
    case e =>
      log.debug("wrapLocalEx Other %s", e)
      Future.exception(StreamError.Local(e))
  }

  private def wrapRemoteEx: PartialFunction[Throwable, Future[Nothing]] = {
    case e@StreamError.Local(_) =>
      log.debug("wrapRemoteEx Local %s", e)
      Future.exception(e)
    case e@StreamError.Remote(_) =>
      log.debug("wrapRemoteEx Remote %s", e)
      Future.exception(e)
    case e =>
      log.debug("wrapRemoteEx Other %s", e)
      Future.exception(StreamError.Remote(e))
  }

  private object NilStream extends Stream {
    override def isEmpty = true
    override def onEnd = Future.Unit
    override def read(str: String): Future[Frame] = {
      log.debug("%s read from NilStream", str)
      Future.exception(Reset.NoError)
    }
  }

  class StatsReceiver(underlying: FStatsReceiver) {
    private[this] val local = underlying.scope("local")
    private[this] val localDataBytes = local.stat("data", "bytes")
    private[this] val localDataFrames = local.counter("data", "frames")
    private[this] val localTrailersCount = local.counter("trailers")
    val localResetCount = local.counter("reset")
    val recordLocalFrame: Frame => Unit = {
      case d: Frame.Data =>
        localDataFrames.incr()
        localDataBytes.add(d.buf.length)
      case t: Frame.Trailers => localTrailersCount.incr()
    }

    private[this] val remote = underlying.scope("remote")
    private[this] val remoteDataBytes = remote.stat("data", "bytes")
    private[this] val remoteDataFrames = remote.counter("data", "frames")
    private[this] val remoteTrailersCount = remote.counter("trailers")
    val remoteResetCount = remote.counter("reset")
    val recordRemoteFrame: Frame => Unit = {
      case d: Frame.Data =>
        remoteDataFrames.incr()
        remoteDataBytes.add(d.buf.length)
      case _: Frame.Trailers => remoteTrailersCount.incr()
    }

  }

  object NullStatsReceiver extends StatsReceiver(FNullStatsReceiver)

  private class Client(
    override val streamId: Int,
    override protected[this] val transport: H2Transport.Writer,
    override protected[this] val statsReceiver: StatsReceiver
  ) extends Netty4StreamTransport[Request, Response] {

    override protected[this] val prefix =
      s"C L:${transport.localAddress} R:${transport.remoteAddress} S:${streamId}"

    override protected[this] def mkRecvMsg(headers: Http2Headers, stream: Stream): Response =
      Response(Netty4Message.Headers(headers), stream)
  }

  private class Server(
    override val streamId: Int,
    override protected[this] val transport: H2Transport.Writer,
    override protected[this] val statsReceiver: StatsReceiver
  ) extends Netty4StreamTransport[Response, Request] {

    override protected[this] val prefix =
      s"S L:${transport.localAddress} R:${transport.remoteAddress} S:${streamId}"

    override protected[this] def mkRecvMsg(headers: Http2Headers, stream: Stream): Request =
      Request(Netty4Message.Headers(headers), stream)
  }

  def client(
    id: Int,
    writer: H2Transport.Writer,
    stats: StatsReceiver = NullStatsReceiver
  ): Netty4StreamTransport[Request, Response] =
    new Client(id, writer, stats)

  def server(
    id: Int,
    writer: H2Transport.Writer,
    stats: StatsReceiver = NullStatsReceiver
  ): Netty4StreamTransport[Response, Request] =
    new Server(id, writer, stats)

}<|MERGE_RESOLUTION|>--- conflicted
+++ resolved
@@ -1,10 +1,6 @@
 package com.twitter.finagle.buoyant.h2
 package netty4
 
-<<<<<<< HEAD
-=======
-import com.twitter.concurrent.AsyncQueue
->>>>>>> b0f0fec0
 import com.twitter.finagle.Failure
 import com.twitter.finagle.stats.{NullStatsReceiver => FNullStatsReceiver, StatsReceiver => FStatsReceiver}
 import com.twitter.logging.Logger
@@ -369,12 +365,8 @@
         log.debug(str1)
         log.debug("%s compareAndSet RemoteClosed to Closed", str1)
         if (stateRef.compareAndSet(state, Closed(Reset.NoError))) {
-<<<<<<< HEAD
           log.debug("%s compareAndSet succeeded", str1)
-          // WHY: shouldn't this be handled by the recv method?
           // state.close(str1)
-=======
->>>>>>> b0f0fec0
           resetP.setDone(); ()
         } else {
           log.debug("%s compareAndSet failed %s", str1, stateRef.get())
@@ -505,8 +497,7 @@
               } else recv(hdrs)
             }
 
-<<<<<<< HEAD
-          case Open(remote@RemoteStreaming()) => // DOES NOT SEND TRAILER FRAME
+          case Open(remote@RemoteStreaming()) =>
             val str = s"[$prefix] recv Http2HeadersFrame.isEndStream Open/RemoteStreaming"
             log.debug(str)
             if (compareAndSet(str, state, remote.toRemoteClosed(str))) {
@@ -516,24 +507,10 @@
                 log.debug("%s remote.offer=true", str)
                 statsReceiver.recordRemoteFrame(f)
                 remote.close(str)
-                //                resetP.setDone()
+                // resetP.setDone()
                 true
               } else {
                 log.debug("%s remote.offer=false", str)
-                // WHY: WHAT DO WE DO NOW?
-                // remote.close()
-                // resetP.setDone()
-=======
-          case Open(remote@RemoteStreaming()) =>
-            if (stateRef.compareAndSet(state, remote.toRemoteClosed)) {
-              val f = toFrame(hdrs)
-              if (remote.offer(f)) {
-                statsReceiver.recordRemoteFrame(f)
-                remote.close()
-                true
-              } else {
-                log.debug("[%s] remote offer failed", prefix)
->>>>>>> b0f0fec0
                 false
               }
             } else recv(hdrs)
@@ -565,11 +542,7 @@
                 resetP.setDone()
                 true
               } else {
-<<<<<<< HEAD
                 log.debug("%s remote.offer=false", str)
-=======
-                log.debug("[%s] remote offer failed", prefix)
->>>>>>> b0f0fec0
                 false
               }
             } else recv(hdrs)
@@ -579,14 +552,10 @@
         // A HEADERS frame without END_STREAM may only be received to
         // initiate a message (i.e. when the remote is still pending).
         state match {
-<<<<<<< HEAD
           case Closed(_) =>
             val str = s"[$prefix] recv Http2HeadersFrame Closed"
             log.debug(str)
             false
-=======
-          case Closed(_) => false
->>>>>>> b0f0fec0
 
           case state@RemoteClosed() =>
             val str = s"[$prefix] recv Http2HeadersFrame RemoteClosed"
@@ -634,7 +603,6 @@
         }
 
       case data: Http2DataFrame if data.isEndStream =>
-<<<<<<< HEAD
         state match {
           case Closed(_) =>
             val str = s"[$prefix] recv Http2DataFrame.isEndStream Closed"
@@ -674,8 +642,6 @@
         }
 
       case data: Http2DataFrame =>
-=======
->>>>>>> b0f0fec0
         state match {
           case Closed(_) =>
             val str = s"[$prefix] recv Http2DataFrame Closed"
@@ -695,51 +661,15 @@
             else recv(data)
 
           case Open(remote@RemoteStreaming()) =>
-<<<<<<< HEAD
             val str = s"[$prefix] recv Http2DataFrame Open/RemoteStreaming"
             log.debug(str)
             if (recvFrame(str, toFrame(str, data), remote)) true
             else recv(data)
 
           case LocalClosed(remote@RemoteStreaming()) =>
-            val str = s"[$prefix] recv Http2DataFrame LocalClosed/RemoteStreaming"
+            val str = s"[$prefix] recv Http2DataFrame Open/RemoteStreaming"
             log.debug(str)
             if (recvFrame(str, toFrame(str, data), remote)) true
-=======
-            if (stateRef.compareAndSet(state, remote.toRemoteClosed)) {
-              if (recvFrame(toFrame(data), remote)) true
-              else throw new IllegalStateException("stream queue closed prematurely")
-            } else recv(data)
-
-          case LocalClosed(remote@RemoteStreaming()) =>
-            if (stateRef.compareAndSet(state, Closed(Reset.NoError))) {
-              if (recvFrame(toFrame(data), remote)) {
-                remote.close()
-                resetP.setDone()
-                true
-              } else throw new IllegalStateException("stream queue closed prematurely")
-            } else recv(data)
-        }
-
-      case data: Http2DataFrame =>
-        state match {
-          case Closed(_) => false
-
-          case state@RemoteClosed() =>
-            if (resetFromLocal(state, Reset.Closed)) false
-            else recv(data)
-
-          case RemoteOpen(remote@RemotePending()) =>
-            if (resetFromLocal(remote, Reset.InternalError)) false
-            else recv(data)
-
-          case Open(remote@RemoteStreaming()) =>
-            if (recvFrame(toFrame(data), remote)) true
-            else recv(data)
-
-          case LocalClosed(remote@RemoteStreaming()) =>
-            if (recvFrame(toFrame(data), remote)) true
->>>>>>> b0f0fec0
             else recv(data)
         }
     }
@@ -819,11 +749,7 @@
     streamFF
   }
 
-<<<<<<< HEAD
-  private[this] def writeHeaders(str: String, hdrs: Headers, eos: Boolean): Future[Unit] = {
-=======
-  private[this] val writeHeaders: (Headers, Boolean) => Future[Unit] = { (hdrs, eos) =>
->>>>>>> b0f0fec0
+  private[this] val writeHeaders: (String, Headers, Boolean) => Future[Unit] = { (str, hdrs, eos) =>
     stateRef.get match {
       case Closed(rst) =>
         val str1 = s"$str -- writeHeaders Closed"
@@ -846,12 +772,8 @@
   }
 
   /** Write a request stream to the underlying transport */
-<<<<<<< HEAD
-  private[this] def writeStream(str: String, stream: Stream): Future[Unit] = {
+  private[this] val writeStream: (String, Stream) => Future[Unit] = { (str, stream) =>
     val str1 = s"$str -- writeStream"
-=======
-  private[this] val writeStream: Stream => Future[Unit] = { stream =>
->>>>>>> b0f0fec0
     def loop(): Future[Unit] =
       stream.read(str1).rescue(wrapLocalEx)
         .flatMap { f =>
@@ -877,7 +799,7 @@
     p
   }
 
-  private[this] def writeFrame(str: String, frame: Frame): Future[Unit] = {
+  private[this] val writeFrame: (String, Frame) => Future[Unit] = { (str, frame) =>
     val str1 = s"$str -- writeFrame"
     stateRef.get match {
       case Closed(rst) =>
